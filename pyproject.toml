--- conflicted
+++ resolved
@@ -1,7 +1,4 @@
 [tool.black]
 include = 'bin|\.py$'
-<<<<<<< HEAD
 exclude = 'node_modules'
-=======
-target-version = ['py34']
->>>>>>> 48df8b7f
+target-version = ['py34']
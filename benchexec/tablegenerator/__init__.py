--- conflicted
+++ resolved
@@ -927,17 +927,13 @@
             count_true += 1
         elif correct_result is False:
             count_false += 1
-<<<<<<< HEAD
-        max_score += result.score_for_task(row.filename, row.properties, result.CATEGORY_CORRECT)
+        max_score += result.score_for_task(row.filename, row.properties, result.CATEGORY_CORRECT, None)
 
     return rowsForStats, max_score, count_true, count_false, stats_columns
 
 def get_stats(rows):
     rowsForStats, max_score, count_true, count_false, stats_columns = get_stats_of_rows(rows)
 
-=======
-        max_score += result.score_for_task(row.filename, row.properties, result.CATEGORY_CORRECT, None)
->>>>>>> e383479d
     task_counts = 'in total {0} true tasks, {1} false tasks'.format(count_true, count_false)
 
     if max_score:

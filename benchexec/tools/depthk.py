"""
BenchExec is a framework for reliable benchmarking.
This file is part of BenchExec.
Copyright (C) 2007-2015  Dirk Beyer
All rights reserved.
Licensed under the Apache License, Version 2.0 (the "License");
you may not use this file except in compliance with the License.
You may obtain a copy of the License at
    http://www.apache.org/licenses/LICENSE-2.0
Unless required by applicable law or agreed to in writing, software
distributed under the License is distributed on an "AS IS" BASIS,
WITHOUT WARRANTIES OR CONDITIONS OF ANY KIND, either express or implied.
See the License for the specific language governing permissions and
limitations under the License.
"""

import subprocess
import os
import re
import benchexec.util as Util
import benchexec.tools.template
import benchexec.result as result


class Tool(benchexec.tools.template.BaseTool):

    """
    This class serves as tool adaptor for DepthK (www.esbmc.org)
    Autor: Williame Rocha - williame.rocha10@gmail.com - Federal University of Amazonas, Brazil.
    """
<<<<<<< HEAD

    REQUIRED_PATHS = [
                  "boolector",
                  "lingeling",
                  "z3",
                  "graphml",
                  "tokenizer",
                  "modules",
                  "depthk"
                  ]

=======
>>>>>>> 8a2c1739
    def executable(self):

        # Relative path to depthk wrapper

        return Util.find_executable('depthk-wrapper.sh')

<<<<<<< HEAD
=======
    def program_files(self, executable):
        executableDir = os.path.dirname(executable)
        return [executableDir]

>>>>>>> 8a2c1739
    def working_directory(self, executable):
        executableDir = os.path.dirname(executable)
        return executableDir

    def environment(self, executable):
        return {'additionalEnv': {'PATH': ':.'}}

    def version(self, executable):
        workingDir = self.working_directory(executable)

        version = subprocess.Popen([workingDir + '/depthk.py',
                                   '--version'],
                                   stdout=subprocess.PIPE, stderr=subprocess.STDOUT).stdout.readline().decode()
        return version

    def name(self):
        return 'DepthK'

    def cmdline(
        self,
        executable,
        options,
        tasks,
        propertyfile,
        rlimits,
        ):

        assert len(tasks) == 1, 'only one sourcefile supported'
        sourcefile = tasks[0]
        workingDir = self.working_directory(executable)
        return [os.path.relpath(executable, start=workingDir)] \
            + options + ['-c', propertyfile,
                         os.path.relpath(sourcefile, start=workingDir)]

    def determine_result(
        self,
        returncode,
        returnsignal,
        output,
        isTimeout,
        ):

        if len(output) <= 0:
            return

        output = output[-1].strip()
        status = ''

        if 'TRUE' in output:
            status = result.RESULT_TRUE_PROP
        elif 'FALSE' in output:
            if 'FALSE(valid-memtrack)' in output:
                status = result.RESULT_FALSE_MEMTRACK
            elif 'FALSE(valid-deref)' in output:
                status = result.RESULT_FALSE_DEREF
            elif 'FALSE(no-overflow)' in output:
                status = result.RESULT_FALSE_OVERFLOW
            else:
                status = result.RESULT_FALSE_REACH
        elif 'UNKNOWN' in output:
            status = result.RESULT_UNKNOWN
        elif isTimeout:
            status = 'TIMEOUT'
        else:
            status = 'ERROR'

        return status



			<|MERGE_RESOLUTION|>--- conflicted
+++ resolved
@@ -28,7 +28,6 @@
     This class serves as tool adaptor for DepthK (www.esbmc.org)
     Autor: Williame Rocha - williame.rocha10@gmail.com - Federal University of Amazonas, Brazil.
     """
-<<<<<<< HEAD
 
     REQUIRED_PATHS = [
                   "boolector",
@@ -40,21 +39,12 @@
                   "depthk"
                   ]
 
-=======
->>>>>>> 8a2c1739
     def executable(self):
 
         # Relative path to depthk wrapper
 
         return Util.find_executable('depthk-wrapper.sh')
 
-<<<<<<< HEAD
-=======
-    def program_files(self, executable):
-        executableDir = os.path.dirname(executable)
-        return [executableDir]
-
->>>>>>> 8a2c1739
     def working_directory(self, executable):
         executableDir = os.path.dirname(executable)
         return executableDir
@@ -121,8 +111,4 @@
         else:
             status = 'ERROR'
 
-        return status
-
-
-
-			+        return status
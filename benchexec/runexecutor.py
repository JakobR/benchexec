# BenchExec is a framework for reliable benchmarking.
# This file is part of BenchExec.
#
# Copyright (C) 2007-2015  Dirk Beyer
# All rights reserved.
#
# Licensed under the Apache License, Version 2.0 (the "License");
# you may not use this file except in compliance with the License.
# You may obtain a copy of the License at
#
#     http://www.apache.org/licenses/LICENSE-2.0
#
# Unless required by applicable law or agreed to in writing, software
# distributed under the License is distributed on an "AS IS" BASIS,
# WITHOUT WARRANTIES OR CONDITIONS OF ANY KIND, either express or implied.
# See the License for the specific language governing permissions and
# limitations under the License.

# prepare for Python 3
from __future__ import absolute_import, division, print_function, unicode_literals

# THIS MODULE HAS TO WORK WITH PYTHON 2.7!

import argparse
import collections
import errno
import logging
import multiprocessing
import os
import resource
import signal
import subprocess
import sys
import threading
import time
import tempfile

sys.dont_write_bytecode = True  # prevent creation of .pyc files

from benchexec import baseexecutor
from benchexec import BenchExecException
from benchexec import containerexecutor
from benchexec.cgroups import *
from benchexec.filehierarchylimit import FileHierarchyLimitThread
from benchexec import intel_cpu_energy
from benchexec import oomhandler
from benchexec import resources
from benchexec import systeminfo
from benchexec import util

_WALLTIME_LIMIT_DEFAULT_OVERHEAD = 30  # seconds more than cputime limit
_ULIMIT_DEFAULT_OVERHEAD = 30  # seconds after cgroups cputime limit
_BYTE_FACTOR = 1000  # byte in kilobyte
_LOG_SHRINK_MARKER = "\n\n\nWARNING: YOUR LOGFILE WAS TOO LONG, SOME LINES IN THE MIDDLE WERE REMOVED.\n\n\n\n"

try:
    from subprocess import DEVNULL
except ImportError:
    DEVNULL = open(os.devnull, "rb")


def main(argv=None):
    """
    A simple command-line interface for the runexecutor module of BenchExec.
    """
    if argv is None:
        argv = sys.argv

    # parse options
    parser = argparse.ArgumentParser(
        fromfile_prefix_chars="@",
        description="""Execute a command with resource limits and measurements.
           Command-line parameters can additionally be read from a file if file name prefixed with '@' is given as argument.
           Part of BenchExec: https://github.com/sosy-lab/benchexec/""",
    )

    resource_args = parser.add_argument_group("optional arguments for resource limits")
    resource_args.add_argument(
        "--memlimit",
        type=util.parse_memory_value,
        metavar="BYTES",
        help="memory limit in bytes",
    )
    resource_args.add_argument(
        "--timelimit",
        type=util.parse_timespan_value,
        metavar="SECONDS",
        help="CPU time limit in seconds",
    )
    resource_args.add_argument(
        "--softtimelimit",
        type=util.parse_timespan_value,
        metavar="SECONDS",
        help='"soft" CPU time limit in seconds (command will be send the TERM signal at this time)',
    )
    resource_args.add_argument(
        "--walltimelimit",
        type=util.parse_timespan_value,
        metavar="SECONDS",
        help="wall time limit in seconds (default is CPU time limit plus a few seconds)",
    )
    resource_args.add_argument(
        "--cores",
        type=util.parse_int_list,
        metavar="N,M-K",
        help="list of CPU cores to use",
    )
    resource_args.add_argument(
        "--memoryNodes",
        type=util.parse_int_list,
        metavar="N,M-K",
        help="list of memory nodes to use",
    )

    io_args = parser.add_argument_group("optional arguments for run I/O")
    io_args.add_argument(
        "--input",
        metavar="FILE",
        help="name of file used as stdin for command "
        "(default: /dev/null; use - for stdin passthrough)",
    )
    io_args.add_argument(
        "--output",
        default="output.log",
        metavar="FILE",
        help="name of file where command output (stdout and stderr) is written",
    )
    io_args.add_argument(
        "--maxOutputSize",
        type=util.parse_memory_value,
        metavar="BYTES",
        help="shrink output file to approximately this size if necessary "
        "(by removing lines from the middle of the output)",
    )
    io_args.add_argument(
        "--filesCountLimit",
        type=int,
        metavar="COUNT",
        help="maximum number of files the tool may write to (checked periodically, counts only files written in container mode or to temporary directories, only supported with --no-tmpfs)",
    )
    io_args.add_argument(
        "--filesSizeLimit",
        type=util.parse_memory_value,
        metavar="BYTES",
        help="maximum size of files the tool may write (checked periodically, counts only files written in container mode or to temporary directories, only supported with --no-tmpfs)",
    )
    io_args.add_argument(
        "--skip-cleanup",
        action="store_false",
        dest="cleanup",
        help="do not delete files created by the tool in temp directory",
    )

    container_args = parser.add_argument_group("optional arguments for run container")
    container_on_args = container_args.add_mutually_exclusive_group()
    container_on_args.add_argument(
        "--container",
        action="store_true",
        help="force isolation of run in container (future default starting with BenchExec 2.0)",
    )
    container_on_args.add_argument(
        "--no-container",
        action="store_true",
        help="disable use of containers for isolation of runs (current default)",
    )
    containerexecutor.add_basic_container_args(container_args)
    containerexecutor.add_container_output_args(container_args)

    environment_args = parser.add_argument_group(
        "optional arguments for run environment"
    )
    environment_args.add_argument(
        "--require-cgroup-subsystem",
        action="append",
        default=[],
        metavar="SUBSYSTEM",
        help="additional cgroup system that should be enabled for runs "
        "(may be specified multiple times)",
    )
    environment_args.add_argument(
        "--set-cgroup-value",
        action="append",
        dest="cgroup_values",
        default=[],
        metavar="SUBSYSTEM.OPTION=VALUE",
        help="additional cgroup values that should be set for runs (e.g., 'cpu.shares=1000')",
    )
    environment_args.add_argument(
        "--dir",
        metavar="DIR",
        help="working directory for executing the command (default is current directory)",
    )

    baseexecutor.add_basic_executor_options(parser)

    options = parser.parse_args(argv[1:])
    baseexecutor.handle_basic_executor_options(options, parser)

    if options.container:
        container_options = containerexecutor.handle_basic_container_args(
            options, parser
        )
        container_output_options = containerexecutor.handle_container_output_args(
            options, parser
        )
        if container_options["container_tmpfs"] and (
            options.filesCountLimit or options.filesSizeLimit
        ):
            parser.error(
                "Files-count limit and files-size limit are not supported if tmpfs is used in container. Use --no-tmpfs to make these limits work or disable them (typically they are unnecessary if a tmpfs is used)."
            )
    else:
        container_options = {}
        container_output_options = {}
        if not options.no_container:
            logging.warning(
                "Neither --container or --no-container was specified, "
                "not using containers for isolation of runs. "
                "Either specify --no-container to silence this warning, "
                "or specify --container to use containers for better isolation of runs "
                "(this will be the default starting with BenchExec 2.0). "
                "Please read https://github.com/sosy-lab/benchexec/blob/master/doc/container.md "
                "for more information."
            )

    # For integrating into some benchmarking frameworks,
    # there is a DEPRECATED special mode
    # where the first and only command-line argument is a serialized dict
    # with additional options
    env = {}
    if len(options.args) == 1 and options.args[0].startswith("{"):
        data = eval(options.args[0])
        options.args = data["args"]
        env = data.get("env", {})
        options.debug = data.get("debug", options.debug)
        if "maxLogfileSize" in data:
            try:
                # convert MB to Bytes
                options.maxOutputSize = (
                    int(data["maxLogfileSize"]) * _BYTE_FACTOR * _BYTE_FACTOR
                )
            except ValueError:
                options.maxOutputSize = util.parse_memory_value(data["maxLogfileSize"])

    if options.input == "-":
        stdin = sys.stdin
    elif options.input is not None:
        if options.input == options.output:
            parser.error("Input and output files cannot be the same.")
        try:
            stdin = open(options.input, "rt")
        except IOError as e:
            parser.error(e)
    else:
        stdin = None

    cgroup_subsystems = set(options.require_cgroup_subsystem)
    cgroup_values = {}
    for arg in options.cgroup_values:
        try:
            key, value = arg.split("=", 1)
            subsystem, option = key.split(".", 1)
            if not subsystem or not option:
                raise ValueError()
        except ValueError:
            parser.error(
                'Cgroup value "{}" has invalid format, needs to be "subsystem.option=value".'.format(
                    arg
                )
            )
        cgroup_values[(subsystem, option)] = value
        cgroup_subsystems.add(subsystem)

    executor = RunExecutor(
        cleanup_temp_dir=options.cleanup,
        additional_cgroup_subsystems=list(cgroup_subsystems),
        use_namespaces=options.container,
        **container_options
    )

    # ensure that process gets killed on interrupt/kill signal
    def signal_handler_kill(signum, frame):
        executor.stop()

    signal.signal(signal.SIGTERM, signal_handler_kill)
    signal.signal(signal.SIGINT, signal_handler_kill)

    formatted_args = " ".join(map(util.escape_string_shell, options.args))
    logging.info("Starting command %s", formatted_args)
    if options.container and options.output_directory and options.result_files:
        logging.info(
            "Writing output to %s and result files to %s",
            util.escape_string_shell(options.output),
            util.escape_string_shell(options.output_directory),
        )
    else:
        logging.info("Writing output to %s", util.escape_string_shell(options.output))

    # actual run execution
    try:
        result = executor.execute_run(
            args=options.args,
            output_filename=options.output,
            stdin=stdin,
            hardtimelimit=options.timelimit,
            softtimelimit=options.softtimelimit,
            walltimelimit=options.walltimelimit,
            cores=options.cores,
            memlimit=options.memlimit,
            memory_nodes=options.memoryNodes,
            cgroupValues=cgroup_values,
            environments=env,
            workingDir=options.dir,
            maxLogfileSize=options.maxOutputSize,
            files_count_limit=options.filesCountLimit,
            files_size_limit=options.filesSizeLimit,
            **container_output_options
        )
    finally:
        if stdin:
            stdin.close()

    # exit_code is a special number:
    exit_code = util.ProcessExitCode.from_raw(result["exitcode"])

    def print_optional_result(key, unit=""):
        if key in result:
            print(key + "=" + str(result[key]) + unit)

    # output results
    print_optional_result("terminationreason")
    print("exitcode=" + str(exit_code.raw))
    if exit_code.value is not None:
        print("returnvalue=" + str(exit_code.value))
    if exit_code.signal is not None:
        print("exitsignal=" + str(exit_code.signal))
    print("walltime=" + str(result["walltime"]) + "s")
    print("cputime=" + str(result["cputime"]) + "s")
    for key in sorted(result.keys()):
        if key.startswith("cputime-"):
            print("{}={:.9f}s".format(key, result[key]))
    print_optional_result("memory")
    print_optional_result("blkio-read", "B")
    print_optional_result("blkio-write", "B")
    energy = intel_cpu_energy.format_energy_results(result.get("cpuenergy"))
    for energy_key, energy_value in energy.items():
        print("{}={}J".format(energy_key, energy_value))


class RunExecutor(containerexecutor.ContainerExecutor):

    # --- object initialization ---

    def __init__(
        self,
        cleanup_temp_dir=True,
        additional_cgroup_subsystems=[],
        use_namespaces=False,
        *args,
        **kwargs
    ):
        """
        Create an instance of of RunExecutor.
        @param cleanup_temp_dir Whether to remove the temporary directories created for the run.
        @param additional_cgroup_subsystems List of additional cgroup subsystems that should be required and used for runs.
        """
        super(RunExecutor, self).__init__(
            use_namespaces=use_namespaces, *args, **kwargs
        )
        self._termination_reason = None
        self._should_cleanup_temp_dir = cleanup_temp_dir
        self._cgroup_subsystems = additional_cgroup_subsystems

        self._energy_measurement = (
            intel_cpu_energy.EnergyMeasurement.create_if_supported()
        )

        self._init_cgroups()

    def _init_cgroups(self):
        """
        This function initializes the cgroups for the limitations and measurements.
        """
        self.cgroups = find_my_cgroups()

        for subsystem in self._cgroup_subsystems:
            self.cgroups.require_subsystem(subsystem)
            if subsystem not in self.cgroups:
                sys.exit('Required cgroup subsystem "{}" is missing.'.format(subsystem))

        # Feature is still experimental, do not warn loudly
        self.cgroups.require_subsystem(BLKIO, log_method=logging.debug)
        if BLKIO not in self.cgroups:
            logging.debug("Cannot measure I/O without blkio cgroup.")

        self.cgroups.require_subsystem(CPUACCT)
        if CPUACCT not in self.cgroups:
            logging.warning(
                "Without cpuacct cgroups, cputime measurement and limit "
                "might not work correctly if subprocesses are started."
            )

        self.cgroups.require_subsystem(FREEZER)
        if FREEZER not in self.cgroups:
            logging.warning(
                "Cannot reliably kill sub-processes without freezer cgroup."
            )

        self.cgroups.require_subsystem(MEMORY)
        if MEMORY not in self.cgroups:
            logging.warning("Cannot measure memory consumption without memory cgroup.")
        else:
            if systeminfo.has_swap() and (
                not self.cgroups.has_value(MEMORY, "memsw.max_usage_in_bytes")
            ):
                logging.warning(
                    "Kernel misses feature for accounting swap memory, but machine has swap. "
                    "Memory usage may be measured inaccurately. "
                    "Please set swapaccount=1 on your kernel command line or disable swap with "
                    '"sudo swapoff -a".'
                )

        self.cgroups.require_subsystem(CPUSET)
        self.cpus = None  # to indicate that we cannot limit cores
        self.memory_nodes = None  # to indicate that we cannot limit cores
        if CPUSET in self.cgroups:
            # Read available cpus/memory nodes:
            try:
                self.cpus = util.parse_int_list(self.cgroups.get_value(CPUSET, "cpus"))
            except ValueError as e:
                logging.warning(
                    "Could not read available CPU cores from kernel: %s", e.strerror
                )
            logging.debug("List of available CPU cores is %s.", self.cpus)

            try:
                self.memory_nodes = util.parse_int_list(
                    self.cgroups.get_value(CPUSET, "mems")
                )
            except ValueError as e:
                logging.warning(
                    "Could not read available memory nodes from kernel: %s", e.strerror
                )
            logging.debug("List of available memory nodes is %s.", self.memory_nodes)

    # --- utility functions ---

    def _set_termination_reason(self, reason):
        if not self._termination_reason:
            self._termination_reason = reason

    # --- setup and cleanup for a single run ---

    def _setup_cgroups(self, my_cpus, memlimit, memory_nodes, cgroup_values):
        """
        This method creates the CGroups for the following execution.
        @param my_cpus: None or a list of the CPU cores to use
        @param memlimit: None or memory limit in bytes
        @param memory_nodes: None or a list of memory nodes of a NUMA system to use
        @param cgroup_values: dict of additional values to set
        @return cgroups: a map of all the necessary cgroups for the following execution.
                         Please add the process of the following execution to all those cgroups!
        """
        logging.debug("Setting up cgroups for run.")

        # Setup cgroups, need a single call to create_cgroup() for all subsystems
        subsystems = [BLKIO, CPUACCT, FREEZER, MEMORY] + self._cgroup_subsystems
        if my_cpus is not None or memory_nodes is not None:
            subsystems.append(CPUSET)
        subsystems = [s for s in subsystems if s in self.cgroups]

        cgroups = self.cgroups.create_fresh_child_cgroup(*subsystems)

        logging.debug("Created cgroups %s.", cgroups)

        # First, set user-specified values such that they get overridden by our settings if necessary.
        for ((subsystem, option), value) in cgroup_values.items():
            try:
                cgroups.set_value(subsystem, option, value)
            except EnvironmentError as e:
                cgroups.remove()
                sys.exit(
                    '{} for setting cgroup option {}.{} to "{}" (error code {}).'.format(
                        e.strerror, subsystem, option, value, e.errno
                    )
                )
            logging.debug(
                'Cgroup value %s.%s was set to "%s", new value is now "%s".',
                subsystem,
                option,
                value,
                cgroups.get_value(subsystem, option),
            )

        # Setup cpuset cgroup if necessary to limit the CPU cores/memory nodes to be used.
        if my_cpus is not None:
            my_cpus_str = ",".join(map(str, my_cpus))
            cgroups.set_value(CPUSET, "cpus", my_cpus_str)
            my_cpus_str = cgroups.get_value(CPUSET, "cpus")
            logging.debug("Using cpu cores [%s].", my_cpus_str)

        if memory_nodes is not None:
            cgroups.set_value(CPUSET, "mems", ",".join(map(str, memory_nodes)))
            memory_nodesStr = cgroups.get_value(CPUSET, "mems")
            logging.debug("Using memory nodes [%s].", memory_nodesStr)

        # Setup memory limit
        if memlimit is not None:
            limit = "limit_in_bytes"
            cgroups.set_value(MEMORY, limit, memlimit)

            swap_limit = "memsw.limit_in_bytes"
            # We need swap limit because otherwise the kernel just starts swapping
            # out our process if the limit is reached.
            # Some kernels might not have this feature,
            # which is ok if there is actually no swap.
            if not cgroups.has_value(MEMORY, swap_limit):
                if systeminfo.has_swap():
                    sys.exit(
                        'Kernel misses feature for accounting swap memory, but machine has swap. Please set swapaccount=1 on your kernel command line or disable swap with "sudo swapoff -a".'
                    )
            else:
                try:
                    cgroups.set_value(MEMORY, swap_limit, memlimit)
                except IOError as e:
                    if e.errno == errno.ENOTSUP:
                        # kernel responds with operation unsupported if this is disabled
                        sys.exit(
                            'Memory limit specified, but kernel does not allow limiting swap memory. Please set swapaccount=1 on your kernel command line or disable swap with "sudo swapoff -a".'
                        )
                    raise e

            memlimit = cgroups.get_value(MEMORY, limit)
            logging.debug("Effective memory limit is %s bytes.", memlimit)

        if MEMORY in cgroups:
            try:
                # Note that this disables swapping completely according to
                # https://www.kernel.org/doc/Documentation/cgroups/memory.txt
                # (unlike setting the global swappiness to 0).
                # Our process might get killed because of this.
                cgroups.set_value(MEMORY, "swappiness", "0")
            except IOError as e:
                logging.warning(
                    "Could not disable swapping for benchmarked process: %s", e
                )

        return cgroups

    def _cleanup_temp_dir(self, base_dir):
        """Delete given temporary directory and all its contents."""
        if self._should_cleanup_temp_dir:
            logging.debug("Cleaning up temporary directory %s.", base_dir)
            util.rmtree(base_dir, onerror=util.log_rmtree_error)
        else:
            logging.info("Skipping cleanup of temporary directory %s.", base_dir)

    def _setup_environment(self, environments):
        """Return map with desired environment variables for run."""
        # If keepEnv is set, start from a fresh environment,
        # otherwise with the current one.
        # keepEnv specifies variables to copy from the current environment,
        # newEnv specifies variables to set to a new value,
        # additionalEnv specifies variables where some value should be appended, and
        # clearEnv specifies variables to delete.
        if environments.get("keepEnv", None) is not None:
            run_environment = {}
        else:
            run_environment = os.environ.copy()
        for key, value in environments.get("keepEnv", {}).items():
            if key in os.environ:
                run_environment[key] = os.environ[key]
        for key, value in environments.get("newEnv", {}).items():
            run_environment[key] = value
        for key, value in environments.get("additionalEnv", {}).items():
            run_environment[key] = os.environ.get(key, "") + value
        for key in environments.get("clearEnv", {}).items():
            run_environment.pop(key, None)

        logging.debug("Using additional environment %s.", environments)
        return run_environment

    def _setup_output_file(self, output_filename, args, write_header=True):
        """Open and prepare output file."""
        # write command line into outputFile
        # (without environment variables, they are documented by benchexec)
        try:
            output_file = open(output_filename, "w")  # override existing file
        except IOError as e:
            sys.exit(e)

        if write_header:
            output_file.write(
                " ".join(map(util.escape_string_shell, args))
                + "\n\n\n"
                + "-" * 80
                + "\n\n\n"
            )
            output_file.flush()

        return output_file

    def _setup_cgroup_time_limit(
        self, hardtimelimit, softtimelimit, walltimelimit, cgroups, cores, pid_to_kill
    ):
        """Start time-limit handler.
        @return None or the time-limit handler for calling cancel()
        """
        # hard time limit with cgroups is optional (additionally enforce by ulimit)
        cgroup_hardtimelimit = hardtimelimit if CPUACCT in cgroups else None

        if any([cgroup_hardtimelimit, softtimelimit, walltimelimit]):
            # Start a timer to periodically check timelimit
            timelimitThread = _TimelimitThread(
                cgroups=cgroups,
                hardtimelimit=cgroup_hardtimelimit,
                softtimelimit=softtimelimit,
                walltimelimit=walltimelimit,
                pid_to_kill=pid_to_kill,
                cores=cores,
                callbackFn=self._set_termination_reason,
            )
            timelimitThread.start()
            return timelimitThread
        return None

    def _setup_cgroup_memory_limit(self, memlimit, cgroups, pid_to_kill):
        """Start memory-limit handler.
        @return None or the memory-limit handler for calling cancel()
        """
        if memlimit is not None:
            try:
                oomThread = oomhandler.KillProcessOnOomThread(
                    cgroups=cgroups,
                    pid_to_kill=pid_to_kill,
                    callbackFn=self._set_termination_reason,
                )
                oomThread.start()
                return oomThread
            except OSError as e:
                logging.critical(
                    "OSError %s during setup of OomEventListenerThread: %s.",
                    e.errno,
                    e.strerror,
                )
        return None

    def _setup_ulimit_time_limit(self, hardtimelimit, cgroups):
        """Setup time limit with ulimit for the current process."""
        if hardtimelimit is not None:
            # Also use ulimit for CPU time limit as a fallback if cgroups don't work.
            if CPUACCT in cgroups:
                # Use a slightly higher limit to ensure cgroups get used
                # (otherwise we cannot detect the timeout properly).
                ulimit = hardtimelimit + _ULIMIT_DEFAULT_OVERHEAD
            else:
                ulimit = hardtimelimit
            resource.setrlimit(resource.RLIMIT_CPU, (ulimit, ulimit))

    def _setup_file_hierarchy_limit(
        self, files_count_limit, files_size_limit, temp_dir, cgroups, pid_to_kill
    ):
        """Start thread that enforces any file-hiearchy limits."""
        if files_count_limit is not None or files_size_limit is not None:
            file_hierarchy_limit_thread = FileHierarchyLimitThread(
                self._get_result_files_base(temp_dir),
                files_count_limit=files_count_limit,
                files_size_limit=files_size_limit,
                pid_to_kill=pid_to_kill,
                callbackFn=self._set_termination_reason,
            )
            file_hierarchy_limit_thread.start()
            return file_hierarchy_limit_thread
        return None

    # --- run execution ---

    def execute_run(
        self,
        args,
        output_filename,
        stdin=None,
        hardtimelimit=None,
        softtimelimit=None,
        walltimelimit=None,
        cores=None,
        memlimit=None,
        memory_nodes=None,
        environments={},
        workingDir=None,
        maxLogfileSize=None,
        cgroupValues={},
        files_count_limit=None,
        files_size_limit=None,
        error_filename=None,
        write_header=True,
        **kwargs
    ):
        """
        This function executes a given command with resource limits,
        and writes the output to a file.
        @param args: the command line to run
        @param output_filename: the file where the output should be written to
        @param stdin: What to uses as stdin for the process (None: /dev/null, a file descriptor, or a file object)
        @param hardtimelimit: None or the CPU time in seconds after which the tool is forcefully killed.
        @param softtimelimit: None or the CPU time in seconds after which the tool is sent a kill signal.
        @param walltimelimit: None or the wall time in seconds after which the tool is forcefully killed (default: hardtimelimit + a few seconds)
        @param cores: None or a list of the CPU cores to use
        @param memlimit: None or memory limit in bytes
        @param memory_nodes: None or a list of memory nodes in a NUMA system to use
        @param environments: special environments for running the command
        @param workingDir: None or a directory which the execution should use as working directory
        @param maxLogfileSize: None or a number of bytes to which the output of the tool should be truncated approximately if there is too much output.
        @param cgroupValues: dict of additional cgroup values to set (key is tuple of subsystem and option, respective subsystem needs to be enabled in RunExecutor; cannot be used to override values set by BenchExec)
        @param files_count_limit: None or maximum number of files that may be written.
        @param files_size_limit: None or maximum size of files that may be written.
        @param error_filename: the file where the error output should be written to (default: same as output_filename)
        @param write_headers: Write informational headers to the output and the error file if separate (default: True)
        @param **kwargs: further arguments for ContainerExecutor.execute_run()
        @return: dict with result of run (measurement results and process exitcode)
        """
        # Check argument values and call the actual method _execute()

        if stdin == subprocess.PIPE:
            sys.exit("Illegal value subprocess.PIPE for stdin")
        elif stdin is None:
            stdin = DEVNULL

        if hardtimelimit is not None:
            if hardtimelimit <= 0:
                sys.exit("Invalid time limit {0}.".format(hardtimelimit))
        if softtimelimit is not None:
            if softtimelimit <= 0:
                sys.exit("Invalid soft time limit {0}.".format(softtimelimit))
            if hardtimelimit and (softtimelimit > hardtimelimit):
                sys.exit("Soft time limit cannot be larger than the hard time limit.")
            if not CPUACCT in self.cgroups:
                sys.exit("Soft time limit cannot be specified without cpuacct cgroup.")

        if walltimelimit is None:
            if hardtimelimit is not None:
                walltimelimit = hardtimelimit + _WALLTIME_LIMIT_DEFAULT_OVERHEAD
            elif softtimelimit is not None:
                walltimelimit = softtimelimit + _WALLTIME_LIMIT_DEFAULT_OVERHEAD
        else:
            if walltimelimit <= 0:
                sys.exit("Invalid wall time limit {0}.".format(walltimelimit))

        if cores is not None:
            if self.cpus is None:
                sys.exit("Cannot limit CPU cores without cpuset cgroup.")
            if not cores:
                sys.exit("Cannot execute run without any CPU core.")
            if not set(cores).issubset(self.cpus):
                sys.exit(
                    "Cores {0} are not allowed to be used".format(
                        list(set(cores).difference(self.cpus))
                    )
                )

        if memlimit is not None:
            if memlimit <= 0:
                sys.exit("Invalid memory limit {0}.".format(memlimit))
            if not MEMORY in self.cgroups:
                sys.exit(
                    "Memory limit specified, but cannot be implemented without cgroup support."
                )

        if memory_nodes is not None:
            if self.memory_nodes is None:
                sys.exit("Cannot restrict memory nodes without cpuset cgroup.")
            if len(memory_nodes) == 0:
                sys.exit("Cannot execute run without any memory node.")
            if not set(memory_nodes).issubset(self.memory_nodes):
                sys.exit(
                    "Memory nodes {0} are not allowed to be used".format(
                        list(set(memory_nodes).difference(self.memory_nodes))
                    )
                )

        if workingDir:
            if not os.path.exists(workingDir):
                sys.exit("Working directory {0} does not exist.".format(workingDir))
            if not os.path.isdir(workingDir):
                sys.exit("Working directory {0} is not a directory.".format(workingDir))
            if not os.access(workingDir, os.X_OK):
                sys.exit(
                    "Permission denied for working directory {0}.".format(workingDir)
                )

        for ((subsystem, option), _) in cgroupValues.items():
            if not subsystem in self._cgroup_subsystems:
                sys.exit(
                    'Cannot set option "{option}" for subsystem "{subsystem}" that is not enabled. '
                    'Please specify "--require-cgroup-subsystem {subsystem}".'.format(
                        option=option, subsystem=subsystem
                    )
                )
            if not self.cgroups.has_value(subsystem, option):
                sys.exit(
                    'Cannot set option "{option}" for subsystem "{subsystem}", it does not exist.'.format(
                        option=option, subsystem=subsystem
                    )
                )

        if files_count_limit is not None:
            if files_count_limit < 0:
                sys.exit("Invalid files-count limit {0}.".format(files_count_limit))
        if files_size_limit is not None:
            if files_size_limit < 0:
                sys.exit("Invalid files-size limit {0}.".format(files_size_limit))

        try:
            return self._execute(
                args,
                output_filename,
                error_filename,
                stdin,
                write_header,
                hardtimelimit,
                softtimelimit,
                walltimelimit,
                memlimit,
                cores,
                memory_nodes,
                cgroupValues,
                environments,
                workingDir,
                maxLogfileSize,
                files_count_limit,
                files_size_limit,
                **kwargs
            )

        except BenchExecException as e:
            logging.critical(
                "Cannot execute '%s': %s.", util.escape_string_shell(args[0]), e
            )
            return {
                "terminationreason": "failed",
                "exitcode": 0,
                "cputime": 0,
                "walltime": 0,
            }
        except OSError as e:
            logging.critical(
                "OSError %s while starting '%s' in '%s': %s.",
                e.errno,
                util.escape_string_shell(args[0]),
                workingDir or ".",
                e.strerror,
            )
            return {
                "terminationreason": "failed",
                "exitcode": 0,
                "cputime": 0,
                "walltime": 0,
            }

    def _execute(
        self,
        args,
        output_filename,
        error_filename,
        stdin,
        write_header,
        hardtimelimit,
        softtimelimit,
        walltimelimit,
        memlimit,
        cores,
        memory_nodes,
        cgroup_values,
        environments,
        workingDir,
        max_output_size,
        files_count_limit,
        files_size_limit,
        **kwargs
    ):
        """
        This method executes the command line and waits for the termination of it,
        handling all setup and cleanup, but does not check whether arguments are valid.
        """
        timelimitThread = None
        oomThread = None
        file_hierarchy_limit_thread = None

        if self._energy_measurement is not None:
            # Calculate which packages we should use for energy measurements
            if cores is None:
                packages = True  # We use all cores and thus all packages
            else:
                all_siblings = set(
                    util.flatten(
                        resources.get_cores_of_same_package_as(core) for core in cores
                    )
                )
                if all_siblings == set(cores):
                    packages = {
                        resources.get_cpu_package_for_core(core) for core in cores
                    }
                else:
                    # Disable energy measurements because we use only parts of a CPU
                    packages = None

        def preParent():
            """Setup that is executed in the parent process immediately before the actual tool is started."""
            # start measurements
            if self._energy_measurement is not None and packages:
                self._energy_measurement.start()
            walltime_before = util.read_monotonic_time()
            return walltime_before

        def postParent(preParent_result, exit_code, base_path):
            """Cleanup that is executed in the parent process immediately after the actual tool terminated."""
            # finish measurements
            walltime_before = preParent_result
            walltime = util.read_monotonic_time() - walltime_before
            energy = (
                self._energy_measurement.stop() if self._energy_measurement else None
            )

            # Because of https://github.com/sosy-lab/benchexec/issues/433, we want to
            # kill all processes here. Furthermore, we have experienced cases where the
            # container would just hang instead of killing all processes when its init
            # process existed, and killing via cgroups prevents this.
            # But if we do not have freezer, it is safer to just let all processes run
            # until the container is killed.
            if FREEZER in cgroups:
                cgroups.kill_all_tasks(self._kill_process0)

            # For a similar reason, we cancel all limits. Otherwise a run could have
            # terminationreason=walltime because copying output files took a long time.
            # Can be removed if #433 gets implemented properly.
            if timelimitThread:
                timelimitThread.cancel()
            if oomThread:
                oomThread.cancel()
            if file_hierarchy_limit_thread:
                file_hierarchy_limit_thread.cancel()

            if exit_code.value not in [0, 1]:
                _get_debug_output_after_crash(output_filename, base_path)

            return (walltime, energy)

        def preSubprocess():
            """Setup that is executed in the forked process before the actual tool is started."""
            os.setpgrp()  # make subprocess to group-leader
            os.nice(5)  # increase niceness of subprocess
            self._setup_ulimit_time_limit(hardtimelimit, cgroups)

        # preparations that are not time critical
        cgroups = self._setup_cgroups(cores, memlimit, memory_nodes, cgroup_values)
        temp_dir = tempfile.mkdtemp(prefix="BenchExec_run_")
        run_environment = self._setup_environment(environments)
        outputFile = self._setup_output_file(
            output_filename, args, write_header=write_header
        )
        if error_filename is None:
            errorFile = outputFile
        else:
            errorFile = self._setup_output_file(
                error_filename, args, write_header=write_header
            )

        pid = None
        returnvalue = 0
        ru_child = None
        self._termination_reason = None
        result = collections.OrderedDict()

        throttle_check = systeminfo.CPUThrottleCheck(cores)
        swap_check = systeminfo.SwapCheck()

        logging.debug("Starting process.")

        try:
            pid, result_fn = self._start_execution(
                args=args,
                stdin=stdin,
                stdout=outputFile,
                stderr=errorFile,
                env=run_environment,
                cwd=workingDir,
                temp_dir=temp_dir,
                memlimit=memlimit,
                memory_nodes=memory_nodes,
                cgroups=cgroups,
                parent_setup_fn=preParent,
                child_setup_fn=preSubprocess,
                parent_cleanup_fn=postParent,
                **kwargs
            )

            with self.SUB_PROCESS_PIDS_LOCK:
                self.SUB_PROCESS_PIDS.add(pid)

            timelimitThread = self._setup_cgroup_time_limit(
                hardtimelimit, softtimelimit, walltimelimit, cgroups, cores, pid
            )
            oomThread = self._setup_cgroup_memory_limit(memlimit, cgroups, pid)
            file_hierarchy_limit_thread = self._setup_file_hierarchy_limit(
                files_count_limit, files_size_limit, temp_dir, cgroups, pid
            )

            # wait until process has terminated
            returnvalue, ru_child, (walltime, energy) = result_fn()
            result["walltime"] = walltime
        finally:
            # cleanup steps that need to get executed even in case of failure
            logging.debug("Process terminated, exit code %s.", returnvalue)

            with self.SUB_PROCESS_PIDS_LOCK:
                self.SUB_PROCESS_PIDS.discard(pid)

            if timelimitThread:
                timelimitThread.cancel()

            if oomThread:
                oomThread.cancel()

            if file_hierarchy_limit_thread:
                file_hierarchy_limit_thread.cancel()

<<<<<<< HEAD
            # Kill all remaining processes (needs to come early to avoid accumulating more CPU time)
            cgroups.kill_all_tasks()
=======
            # Make sure to kill all processes if there are still some
            # (needs to come early to avoid accumulating more CPU time)
            cgroups.kill_all_tasks(self._kill_process0)
>>>>>>> 580ca178

            # normally subprocess closes file, we do this again after all tasks terminated
            outputFile.close()
            if errorFile is not outputFile:
                errorFile.close()

            # measurements are not relevant in case of failure, but need to come before cgroup cleanup
            self._get_cgroup_measurements(cgroups, ru_child, result)
            logging.debug("Cleaning up cgroups.")
            cgroups.remove()

            self._cleanup_temp_dir(temp_dir)

            if timelimitThread:
                _try_join_cancelled_thread(timelimitThread)
            if oomThread:
                _try_join_cancelled_thread(oomThread)
            if file_hierarchy_limit_thread:
                _try_join_cancelled_thread(file_hierarchy_limit_thread)

            if self._energy_measurement:
                self._energy_measurement.stop()

        # cleanup steps that are only relevant in case of success
        if throttle_check.has_throttled():
            logging.warning(
                "CPU throttled itself during benchmarking due to overheating. "
                "Benchmark results are unreliable!"
            )
        if swap_check.has_swapped():
            logging.warning(
                "System has swapped during benchmarking. "
                "Benchmark results are unreliable!"
            )

        if error_filename is not None:
            _reduce_file_size_if_necessary(error_filename, max_output_size)

        _reduce_file_size_if_necessary(output_filename, max_output_size)

        result["exitcode"] = returnvalue
        if energy:
            if packages == True:
                result["cpuenergy"] = energy
            else:
                result["cpuenergy"] = {
                    pkg: energy[pkg] for pkg in energy if pkg in packages
                }
        if self._termination_reason:
            result["terminationreason"] = self._termination_reason
        elif memlimit and "memory" in result and result["memory"] >= memlimit:
            # The kernel does not always issue OOM notifications and thus the OOMHandler
            # does not always run even in case of OOM. We detect this there and report OOM.
            result["terminationreason"] = "memory"

        return result

    def _get_cgroup_measurements(self, cgroups, ru_child, result):
        """
        This method calculates the exact results for time and memory measurements.
        It is not important to call this method as soon as possible after the run.
        """
        logging.debug("Getting cgroup measurements.")

        cputime_wait = ru_child.ru_utime + ru_child.ru_stime if ru_child else 0
        cputime_cgroups = None
        if CPUACCT in cgroups:
            # We want to read the value from the cgroup.
            # The documentation warns about outdated values.
            # So we read twice with 0.1s time difference,
            # and continue reading as long as the values differ.
            # This has never happened except when interrupting the script with Ctrl+C,
            # but just try to be on the safe side here.
            tmp = cgroups.read_cputime()
            tmp2 = None
            while tmp != tmp2:
                time.sleep(0.1)
                tmp2 = tmp
                tmp = cgroups.read_cputime()
            cputime_cgroups = tmp

            # Usually cputime_cgroups seems to be 0.01s greater than cputime_wait.
            # Furthermore, cputime_wait might miss some subprocesses,
            # therefore we expect cputime_cgroups to be always greater (and more correct).
            # However, sometimes cputime_wait is a little bit bigger than cputime2.
            # For small values, this is probably because cputime_wait counts since fork,
            # whereas cputime_cgroups counts only after cgroups.add_task()
            # (so overhead from runexecutor is correctly excluded in cputime_cgroups).
            # For large values, a difference may also indicate a problem with cgroups,
            # for example another process moving our benchmarked process between cgroups,
            # thus we warn if the difference is substantial and take the larger cputime_wait value.
            if cputime_wait > 0.5 and (cputime_wait * 0.95) > cputime_cgroups:
                logging.warning(
                    "Cputime measured by wait was %s, cputime measured by cgroup was only %s, "
                    "perhaps measurement is flawed.",
                    cputime_wait,
                    cputime_cgroups,
                )
                result["cputime"] = cputime_wait
            else:
                result["cputime"] = cputime_cgroups

            for (core, coretime) in enumerate(
                cgroups.get_value(CPUACCT, "usage_percpu").split(" ")
            ):
                try:
                    coretime = int(coretime)
                    if coretime != 0:
                        # convert nanoseconds to seconds
                        result["cputime-cpu" + str(core)] = coretime / 1000000000
                except (OSError, ValueError) as e:
                    logging.debug(
                        "Could not read CPU time for core %s from kernel: %s", core, e
                    )
        else:
            # For backwards compatibility, we report cputime_wait on systems without cpuacct cgroup.
            # TOOD We might remove this for BenchExec 2.0.
            result["cputime"] = cputime_wait

        if MEMORY in cgroups:
            # This measurement reads the maximum number of bytes of RAM+Swap the process used.
            # For more details, c.f. the kernel documentation:
            # https://www.kernel.org/doc/Documentation/cgroups/memory.txt
            memUsageFile = "memsw.max_usage_in_bytes"
            if not cgroups.has_value(MEMORY, memUsageFile):
                memUsageFile = "max_usage_in_bytes"
            if not cgroups.has_value(MEMORY, memUsageFile):
                logging.warning("Memory-usage is not available due to missing files.")
            else:
                try:
                    result["memory"] = int(cgroups.get_value(MEMORY, memUsageFile))
                except IOError as e:
                    if e.errno == errno.ENOTSUP:
                        # kernel responds with operation unsupported if this is disabled
                        logging.critical(
                            "Kernel does not track swap memory usage, cannot measure memory usage."
                            " Please set swapaccount=1 on your kernel command line."
                        )
                    else:
                        raise e

        if BLKIO in cgroups:
            blkio_bytes_file = "throttle.io_service_bytes"
            if cgroups.has_value(BLKIO, blkio_bytes_file):
                bytes_read = 0
                bytes_written = 0
                for blkio_line in cgroups.get_file_lines(BLKIO, blkio_bytes_file):
                    try:
                        dev_no, io_type, bytes_amount = blkio_line.split(" ")
                        if io_type == "Read":
                            bytes_read += int(bytes_amount)
                        elif io_type == "Write":
                            bytes_written += int(bytes_amount)
                    except ValueError:
                        pass  # There are irrelevant lines in this file with a different structure
                result["blkio-read"] = bytes_read
                result["blkio-write"] = bytes_written

        logging.debug(
            "Resource usage of run: walltime=%s, cputime=%s, cgroup-cputime=%s, memory=%s",
            result.get("walltime"),
            cputime_wait,
            cputime_cgroups,
            result.get("memory", None),
        )

    # --- other public functions ---

    def stop(self):
        self._set_termination_reason("killed")
        super(RunExecutor, self).stop()


def _reduce_file_size_if_necessary(fileName, maxSize):
    """
    This function shrinks a file.
    We remove only the middle part of a file,
    the file-start and the file-end remain unchanged.
    """
    fileSize = os.path.getsize(fileName)

    if maxSize is None:
        logging.debug(
            "Size of logfile '%s' is %s bytes, size limit disabled.", fileName, fileSize
        )
        return  # disabled, nothing to do

    if fileSize < (maxSize + 500):
        logging.debug(
            "Size of logfile '%s' is %s bytes, nothing to do.", fileName, fileSize
        )
        return

    logging.warning(
        "Logfile '%s' is too big (size %s bytes). Removing lines.", fileName, fileSize
    )
    util.shrink_text_file(fileName, maxSize, _LOG_SHRINK_MARKER)


def _get_debug_output_after_crash(output_filename, base_path):
    """
    Segmentation faults and some memory failures reference a file
    with more information (hs_err_pid_*). We append this file to the log.
    The format that we expect is a line
    "# An error report file with more information is saved as:"
    and the file name of the dump file on the next line.
    @param output_filename name of log file with tool output
    @param base_path string that needs to be preprended to paths for lookup of files
    """
    logging.debug("Analysing output for crash info.")
    foundDumpFile = False
    try:
        with open(output_filename, "r+") as outputFile:
            for line in outputFile:
                if foundDumpFile:
                    dumpFileName = base_path + line.strip(" #\n")
                    outputFile.seek(0, os.SEEK_END)  # jump to end of log file
                    try:
                        with open(dumpFileName, "r") as dumpFile:
                            util.copy_all_lines_from_to(dumpFile, outputFile)
                        os.remove(dumpFileName)
                    except IOError as e:
                        logging.warning(
                            "Could not append additional segmentation fault information "
                            "from %s (%s)",
                            dumpFileName,
                            e.strerror,
                        )
                    break
                try:
                    if util.decode_to_string(line).startswith(
                        "# An error report file with more information is saved as:"
                    ):
                        logging.debug("Going to append error report file")
                        foundDumpFile = True
                except UnicodeDecodeError:
                    pass
                    # ignore invalid chars from logfile
    except IOError as e:
        logging.warning(
            "Could not analyze tool output for crash information (%s)", e.strerror
        )


def _try_join_cancelled_thread(thread):
    """Join a thread, but if the thread doesn't terminate for some time, ignore it
    instead of waiting infinitely."""
    thread.join(10)
    if thread.is_alive():
        logging.warning(
            "Thread %s did not terminate within grace period after cancellation",
            thread.name,
        )


class _TimelimitThread(threading.Thread):
    """
    Thread that periodically checks whether the given process has already
    reached its timelimit. After this happens, the process is terminated.
    """

    def __init__(
        self,
        cgroups,
        hardtimelimit,
        softtimelimit,
        walltimelimit,
        pid_to_kill,
        cores,
        callbackFn=lambda reason: None,
    ):
        super(_TimelimitThread, self).__init__()
        self.name = "TimelimitThread-" + self.name

        if hardtimelimit or softtimelimit:
            assert CPUACCT in cgroups
        assert walltimelimit is not None

        if cores:
            self.cpuCount = len(cores)
        else:
            try:
                self.cpuCount = multiprocessing.cpu_count()
            except NotImplementedError:
                self.cpuCount = 1

        self.cgroups = cgroups
        # set timelimits to large dummy value if no limit is given
        self.timelimit = hardtimelimit or (60 * 60 * 24 * 365 * 100)
        self.softtimelimit = softtimelimit or (60 * 60 * 24 * 365 * 100)
        self.latestKillTime = util.read_monotonic_time() + walltimelimit
        self.pid_to_kill = pid_to_kill
        self.callback = callbackFn
        self.finished = threading.Event()

    def read_cputime(self):
        while True:
            try:
                return self.cgroups.read_cputime()
            except ValueError:
                # Sometimes the kernel produces strange values with linebreaks in them
                time.sleep(1)

    def run(self):
        while not self.finished.is_set():
            usedCpuTime = self.read_cputime() if CPUACCT in self.cgroups else 0
            remainingCpuTime = self.timelimit - usedCpuTime
            remainingSoftCpuTime = self.softtimelimit - usedCpuTime
            remainingWallTime = self.latestKillTime - util.read_monotonic_time()
            logging.debug(
                "TimelimitThread for process %s: used CPU time: %s, remaining CPU time: %s, "
                "remaining soft CPU time: %s, remaining wall time: %s.",
                self.pid_to_kill,
                usedCpuTime,
                remainingCpuTime,
                remainingSoftCpuTime,
                remainingWallTime,
            )
            if remainingCpuTime <= 0:
                self.callback("cputime")
                logging.debug(
                    "Killing process %s due to CPU time timeout.", self.pid_to_kill
                )
                util.kill_process(self.pid_to_kill)
                self.finished.set()
                return
            if remainingWallTime <= 0:
                self.callback("walltime")
                logging.warning(
                    "Killing process %s due to wall time timeout.", self.pid_to_kill
                )
                util.kill_process(self.pid_to_kill)
                self.finished.set()
                return

            if remainingSoftCpuTime <= 0:
                self.callback("cputime-soft")
                # soft time limit violated, ask process to terminate
                util.kill_process(self.pid_to_kill, signal.SIGTERM)
                self.softtimelimit = self.timelimit

            remainingTime = min(
                remainingCpuTime / self.cpuCount,
                remainingSoftCpuTime / self.cpuCount,
                remainingWallTime,
            )
            self.finished.wait(remainingTime + 1)

    def cancel(self):
        self.finished.set()


if __name__ == "__main__":
    main()<|MERGE_RESOLUTION|>--- conflicted
+++ resolved
@@ -928,7 +928,7 @@
             # But if we do not have freezer, it is safer to just let all processes run
             # until the container is killed.
             if FREEZER in cgroups:
-                cgroups.kill_all_tasks(self._kill_process0)
+                cgroups.kill_all_tasks()
 
             # For a similar reason, we cancel all limits. Otherwise a run could have
             # terminationreason=walltime because copying output files took a long time.
@@ -1024,14 +1024,9 @@
             if file_hierarchy_limit_thread:
                 file_hierarchy_limit_thread.cancel()
 
-<<<<<<< HEAD
-            # Kill all remaining processes (needs to come early to avoid accumulating more CPU time)
-            cgroups.kill_all_tasks()
-=======
             # Make sure to kill all processes if there are still some
             # (needs to come early to avoid accumulating more CPU time)
-            cgroups.kill_all_tasks(self._kill_process0)
->>>>>>> 580ca178
+            cgroups.kill_all_tasks()
 
             # normally subprocess closes file, we do this again after all tasks terminated
             outputFile.close()

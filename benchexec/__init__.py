# BenchExec is a framework for reliable benchmarking.
# This file is part of BenchExec.
#
# Copyright (C) 2007-2015  Dirk Beyer
# All rights reserved.
#
# Licensed under the Apache License, Version 2.0 (the "License");
# you may not use this file except in compliance with the License.
# You may obtain a copy of the License at
#
#     http://www.apache.org/licenses/LICENSE-2.0
#
# Unless required by applicable law or agreed to in writing, software
# distributed under the License is distributed on an "AS IS" BASIS,
# WITHOUT WARRANTIES OR CONDITIONS OF ANY KIND, either express or implied.
# See the License for the specific language governing permissions and
# limitations under the License.

"""Main package of BenchExec.

The following modules are the public entry points:
- benchexec: for executing benchmark suites
- runexec: for executing single runs
- check_cgroups: for checking the availability of cgroups
- test_tool_info: for testing a tool-info module

Naming conventions used within BenchExec:

TOOL: a (verification) tool that should be executed
EXECUTABLE: the executable file that should be called for running a TOOL
INPUTFILE: one input file for the TOOL
RUN: one execution of a TOOL on one INPUTFILE
RUNSET: a set of RUNs of one TOOL with at most one RUN per INPUTFILE
RUNDEFINITION: a template for the creation of a RUNSET with RUNS from one or more INPUTFILESETs
BENCHMARK: a list of RUNDEFINITIONs and INPUTFILESETs for one TOOL
OPTION: a user-specified option to add to the command-line of the TOOL when it its run
CONFIG: the configuration of this script consisting of the command-line arguments given by the user
EXECUTOR: a module for executing a BENCHMARK

"run" always denotes a job to do and is never used as a verb.
"execute" is only used as a verb (this is what is done with a run).
A benchmark or a run set can also be executed, which means to execute all contained runs.

Variables ending with "file" contain filenames.
Variables ending with "tag" contain references to XML tag objects created by the XML parser.
"""

# prepare for Python 3
from __future__ import absolute_import, division, print_function, unicode_literals

<<<<<<< HEAD
__version__ = "1.23"
=======
__version__ = "2.0-dev"
>>>>>>> 5e03cb91


class BenchExecException(Exception):
    pass<|MERGE_RESOLUTION|>--- conflicted
+++ resolved
@@ -48,11 +48,7 @@
 # prepare for Python 3
 from __future__ import absolute_import, division, print_function, unicode_literals
 
-<<<<<<< HEAD
-__version__ = "1.23"
-=======
 __version__ = "2.0-dev"
->>>>>>> 5e03cb91
 
 
 class BenchExecException(Exception):
